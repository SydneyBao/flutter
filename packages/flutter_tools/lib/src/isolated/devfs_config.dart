--- conflicted
+++ resolved
@@ -37,16 +37,9 @@
     if (serverYaml['browser'] is! YamlMap && serverYaml['browser'] != null) {
       throwToolExit('Browser must be a Map. Found ${serverYaml['browser'].runtimeType}');
     }
-<<<<<<< HEAD
-    if (serverYaml['experimental-hot-reload'] is! bool &&
-        serverYaml['experimental-hot-reload'] != null) {
-      throwToolExit(
-        'experimental-hot-reload must be a bool. Found ${serverYaml['experimental-hot-reload'].runtimeType}',
-=======
     if (yaml['experimental-hot-reload'] is! bool && yaml['experimental-hot-reload'] != null) {
       throwToolExit(
         'experimental-hot-reload must be a bool. Found ${yaml['experimental-hot-reload'].runtimeType}',
->>>>>>> 34a7128f
       );
     }
 
@@ -64,21 +57,6 @@
     }
 
     return DevConfig(
-<<<<<<< HEAD
-      headers: headers,
-      host: serverYaml['host'] as String?,
-      port: serverYaml['port'] as int?,
-      https:
-          serverYaml['https'] is YamlMap
-              ? HttpsConfig.fromYaml(serverYaml['https'] as YamlMap)
-              : null,
-      browser:
-          serverYaml['browser'] is YamlMap
-              ? BrowserConfig.fromYaml(serverYaml['browser'] as YamlMap)
-              : null,
-      experimentalHotReload: serverYaml['experimental-hot-reload'] as bool? ?? false,
-      proxy: proxyRules,
-=======
       headers: (yaml['headers'] as YamlList?)?.cast<String>() ?? const <String>[],
       host: yaml['host'] as String?,
       port: yaml['port'] as int?,
@@ -91,7 +69,6 @@
           if (entry.key is String && entry.value is YamlMap)
             entry.key as String: ProxyConfig.fromYaml(entry.value as YamlMap),
       },
->>>>>>> 34a7128f
     );
   }
 
@@ -119,14 +96,10 @@
 
 @immutable
 class HttpsConfig {
-<<<<<<< HEAD
-  const HttpsConfig({required this.certPath, required this.certKeyPath});
-=======
   /// Create a new [HttpsConfig] object.
   const HttpsConfig({required this.certPath, required this.certKeyPath});
 
   /// Create a [HttpsConfig] from a `https` YAML map.
->>>>>>> 34a7128f
   factory HttpsConfig.fromYaml(YamlMap yaml) {
     if (yaml['cert-path'] is! String && yaml['cert-path'] != null) {
       throwToolExit('Https cert-path must be a String. Found ${yaml['cert-path'].runtimeType}');
@@ -255,10 +228,8 @@
 
 @immutable
 class BrowserConfig {
-<<<<<<< HEAD
-=======
+  
   /// Create a new [BrowserConfig] object.
->>>>>>> 34a7128f
   const BrowserConfig({required this.path, required this.args});
 
   factory BrowserConfig.fromYaml(YamlMap yaml) {
@@ -304,35 +275,6 @@
   try {
     final String devConfigContent = await devConfigFile.readAsString();
     final YamlDocument yamlDoc = loadYamlDocument(devConfigContent);
-<<<<<<< HEAD
-    final YamlNode? contents = yamlDoc.contents;
-
-    if (contents is! YamlMap) {
-      final SourceSpan span;
-      if (contents != null) {
-        span = contents.span;
-      } else {
-        final SourceFile sourceFile = SourceFile.fromString(
-          devConfigContent,
-          url: Uri.file(devConfigFilePath),
-        );
-        span = sourceFile.span(0, devConfigContent.length);
-      }
-
-      throw YamlException(
-        'The root of $devConfigFilePath must be a YAML map (e.g., "server:"). '
-        'Found a ${yamlDoc.contents.runtimeType} instead.',
-        span,
-      );
-    }
-    final YamlMap rootYaml = yamlDoc.contents as YamlMap;
-
-    if (!rootYaml.containsKey('server') || rootYaml['server'] is! YamlMap) {
-      final SourceSpan span =
-          (rootYaml.containsKey('server') && rootYaml['server'] is YamlNode)
-              ? (rootYaml['server'] as YamlNode).span
-              : rootYaml.span;
-=======
     final YamlNode contents = yamlDoc.contents;
     if (contents is! YamlMap) {
       throw YamlException(
@@ -349,8 +291,6 @@
           (contents.containsKey('server') && contents['server'] is YamlNode)
               ? (contents['server'] as YamlNode).span
               : contents.span;
->>>>>>> 34a7128f
-
       throw YamlException(
         'The "$devConfigFilePath" file is found, but the "server" key is '
         'missing or malformed. It must be a YAML map.',
@@ -396,14 +336,8 @@
 }) {
   return (shelf.Handler innerHandler) {
     return (shelf.Request request) async {
-<<<<<<< HEAD
-      final Map<String, String> newHeaders = <String, String>{...request.headers};
-
-      for (final String headerEntry in headersToInject) {
-=======
       final Map<String, String> newRequestHeaders = Map<String, String>.of(request.headers);
       for (final String headerEntry in headersToInjectOnRequest) {
->>>>>>> 34a7128f
         final List<String> parts = headerEntry.split('=');
         if (parts.length == 2) {
           newRequestHeaders[parts[0].trim().toLowerCase()] = parts[1].trim();
@@ -411,9 +345,6 @@
           globals.printError('Error in request header to inject: "$headerEntry"');
         }
       }
-<<<<<<< HEAD
-      final shelf.Request modifiedRequest = request.change(headers: newHeaders);
-=======
       for (final String headerNameToRemove in headersToRemoveFromRequest) {
         newRequestHeaders.remove(headerNameToRemove.toLowerCase());
       }
@@ -429,8 +360,6 @@
       headersToSetOnResponse.forEach((String key, String value) {
         newResponseHeaders[key.toLowerCase()] = value;
       });
->>>>>>> 34a7128f
-
       return response.change(headers: newResponseHeaders);
     };
   };
