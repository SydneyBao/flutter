import 'dart:async';
import 'dart:io' as io;

import 'package:meta/meta.dart';
import 'package:shelf/shelf.dart' as shelf;
import 'package:source_span/source_span.dart';
import 'package:yaml/yaml.dart';

import '../base/common.dart';
import '../globals.dart' as globals;
import 'devfs_proxy.dart';

@immutable
class DevConfig {
  const DevConfig({
    this.headers = const <String, String>{},
    this.host = 'localhost',
    this.port = 0,
    this.https,
    this.proxy = const <ProxyConfig>[],
  });

  factory DevConfig.fromYaml(YamlMap yaml) {
    if (yaml['host'] is! String && yaml['host'] != null) {
      throwToolExit('Host must be a String. Found ${yaml['host'].runtimeType}');
    }
    if (yaml['port'] is! int && yaml['port'] != null) {
      throwToolExit('Port must be an int. Found ${yaml['port'].runtimeType}');
    }
<<<<<<< HEAD
    if (yaml['headers'] is! YamlList && yaml['headers'] != null) {
      throwToolExit('Headers must be a List<String>. Found ${yaml['headers'].runtimeType}');
=======
    if (yaml['headers'] is! YamlMap && yaml['headers'] != null) {
      throwToolExit('Headers must be a Map. Found ${yaml['headers'].runtimeType}');
>>>>>>> 37194bc6
    }
    if (yaml['https'] is! YamlMap && yaml['https'] != null) {
      throwToolExit('Https must be a Map. Found ${yaml['https'].runtimeType}');
    }
<<<<<<< HEAD
    if (yaml['browser'] is! YamlMap && yaml['browser'] != null) {
      throwToolExit('Browser must be a Map. Found ${yaml['browser'].runtimeType}');
    }
    if (yaml['experimental-hot-reload'] is! bool && yaml['experimental-hot-reload'] != null) {
      throwToolExit(
        'experimental-hot-reload must be a bool. Found ${yaml['experimental-hot-reload'].runtimeType}',
      );
    }
=======
>>>>>>> 37194bc6

    final List<ProxyConfig> proxyRules = <ProxyConfig>[];
    if (yaml['proxy'] is YamlMap) {
      (yaml['proxy'] as YamlMap).forEach((dynamic key, dynamic value) {
        if (value is YamlMap) {
          final String keyString = key.toString();
          if (!keyString.endsWith('/')) {
            globals.logger.printError(
              "Proxy key '$keyString' does not end with '/'. Ignoring this proxy rule.",
            );

            return;
          }
          proxyRules.add(ProxyConfig.fromYaml(keyString, value));
        }
      });
    }

    final Map<String, String> headers = <String, String>{};
    if (yaml['headers'] is YamlMap) {
      (yaml['headers'] as YamlMap).forEach((dynamic key, dynamic value) {
        headers[key.toString()] = value.toString();
      });
    }

    return DevConfig(
      headers: headers,
      host: yaml['host'] as String?,
      port: yaml['port'] as int?,
      https: yaml['https'] == null ? null : HttpsConfig.fromYaml(yaml['https'] as YamlMap),
<<<<<<< HEAD
      browser: yaml['browser'] == null ? null : BrowserConfig.fromYaml(yaml['browser'] as YamlMap),
      experimentalHotReload: yaml['experimental-hot-reload'] as bool?,
=======
>>>>>>> 37194bc6
      proxy: proxyRules,
    );
  }

  final Map<String, String> headers;
  final String? host;
  final int? port;
  final HttpsConfig? https;
  final List<ProxyConfig> proxy;

  @override
  String toString() {
    return '''
  DevConfig:
  headers: $headers
  host: $host
  port: $port
  https: $https
  proxy: $proxy''';
  }
}

@immutable
class HttpsConfig {
  /// Create a new [HttpsConfig] object.
  const HttpsConfig({required this.certPath, required this.certKeyPath});

  /// Create a [HttpsConfig] from a `https` YAML map.
  factory HttpsConfig.fromYaml(YamlMap yaml) {
    if (yaml['cert-path'] is! String && yaml['cert-path'] != null) {
      throwToolExit('Https cert-path must be a String. Found ${yaml['cert-path'].runtimeType}');
    }
    if (yaml['cert-key-path'] is! String && yaml['cert-key-path'] != null) {
      throwToolExit(
        'Https cert-key-path must be a String. Found ${yaml['cert-key-path'].runtimeType}',
      );
    }
    return HttpsConfig(
      certPath: yaml['cert-path'] as String?,
      certKeyPath: yaml['cert-key-path'] as String?,
    );
  }

  final String? certPath;
  final String? certKeyPath;

  @override
  String toString() {
    return '''
    HttpsConfig:x
    certPath: $certPath
    certKeyPath: $certKeyPath''';
  }
}

<<<<<<< HEAD
@immutable
class BrowserConfig {
  /// Create a new [BrowserConfig] object.
  const BrowserConfig({required this.path, required this.args});

  factory BrowserConfig.fromYaml(YamlMap yaml) {
    if (yaml['path'] is! String && yaml['path'] != null) {
      throwToolExit('Browser path must be a String. Found ${yaml['path'].runtimeType}');
    }
    if (yaml['args'] is! YamlList && yaml['args'] != null) {
      throwToolExit('Browser args must be a List<String>. Found ${yaml['args'].runtimeType}');
    }
    return BrowserConfig(
      path: yaml['path'] as String?,
      args: (yaml['args'] as YamlList?)?.cast<String>() ?? <String>[],
    );
  }

  final String? path;
  final List<String> args;

  @override
  String toString() {
    return '''
    BrowserConfig:
    path: $path
    args: $args''';
  }
}

/// Loads the web server configuration from `devconfig.yaml`.
///
/// If `devconfig.yaml` is not found or cannot be parsed, it returns a [DevConfig]
/// with default values.
Future<DevConfig> loadDevConfig() async {
=======
abstract class ProxyConfig {
  ProxyConfig({required this.target, this.rewrite});

  factory ProxyConfig.fromYaml(String key, YamlMap yaml) {
    String Function(String)? rewriteFn;
    if (yaml['rewrite'] is bool && yaml['rewrite'] == true) {
      rewriteFn = (String path) => path.replaceFirst(key, '');
    } else {
      final String? rewriteValue = yaml['rewrite']?.toString();
      if (rewriteValue != null && rewriteValue.isNotEmpty) {
        final List<String> parts = rewriteValue.split('->');
        if (parts.length == 2) {
          final RegExp pattern = RegExp(parts[0].trim());
          final String replacementTemplate = parts[1].trim();

          rewriteFn = (String path) {
            final RegExpMatch? match = pattern.firstMatch(path);
            if (match != null) {
              String result = replacementTemplate;
              for (int i = 0; i <= match.groupCount; i++) {
                result = result.replaceAll('\$$i', match.group(i) ?? '');
              }
              return result;
            }
            return path;
          };
        }
      }
    }

    if (key.startsWith('^')) {
      try {
        return RegexProxyConfig(
          pattern: RegExp(key),
          target: yaml['target'] as String,
          rewrite: rewriteFn,
        );
      } on FormatException catch (e) {
        globals.printStatus('Warning: Invalid regex pattern "$key". Treating as string prefix: $e');
        return StringPrefixProxyConfig(
          prefix: key,
          target: yaml['target'] as String,
          rewrite: rewriteFn,
        );
      }
    } else {
      return StringPrefixProxyConfig(
        prefix: key,
        target: yaml['target'] as String,
        rewrite: rewriteFn,
      );
    }
  }

  final String target;
  final String Function(String)? rewrite;

  bool matches(String path);

  String getRewrittenPath(String path) {
    if (rewrite != null) {
      return rewrite!(path);
    }
    return path;
  }
}

class StringPrefixProxyConfig extends ProxyConfig {
  StringPrefixProxyConfig({required this.prefix, required super.target, super.rewrite});

  final String prefix;

  @override
  bool matches(String path) {
    return path.startsWith(prefix);
  }

  @override
  String toString() {
    return '{prefix: $prefix, target: $target, rewrite: ${rewrite != null ? 'yes' : 'no'}}';
  }
}

class RegexProxyConfig extends ProxyConfig {
  RegexProxyConfig({required this.pattern, required super.target, super.rewrite});

  final RegExp pattern;

  @override
  bool matches(String path) {
    return pattern.hasMatch(path);
  }

  @override
  String toString() {
    return '{pattern: ${pattern.pattern}, target: $target, rewrite: ${rewrite != null ? 'yes' : 'no'}}';
  }
}

Future<DevConfig> loadDevConfig({
  String? hostname,
  String? port,
  String? tlsCertPath,
  String? tlsCertKeyPath,
  Map<String, String>? headers,
}) async {
>>>>>>> 37194bc6
  const String devConfigFilePath = 'web/devconfig.yaml';
  final io.File devConfigFile = globals.fs.file(devConfigFilePath);
  DevConfig fileConfig = const DevConfig();

  if (!devConfigFile.existsSync()) {
    globals.printStatus(
      'No $devConfigFilePath found. Running with default web server configuration.',
    );
  } else {
    try {
      final String devConfigContent = await devConfigFile.readAsString();
      final YamlDocument yamlDoc = loadYamlDocument(devConfigContent);
      final YamlNode contents = yamlDoc.contents;
      if (contents is! YamlMap) {
        throw YamlException(
          'The root of $devConfigFilePath must be a YAML map (e.g., "server:"). '
          'Found a ${contents.runtimeType} instead.',
          contents.span,
        );
      }

      if (!contents.containsKey('server') || contents['server'] is! YamlMap) {
        final SourceSpan span =
            (contents.containsKey('server') && contents['server'] is YamlNode)
                ? (contents['server'] as YamlNode).span
                : contents.span;
        throw YamlException(
          'The "$devConfigFilePath" file is found, but the "server" key is '
          'missing or malformed. It must be a YAML map.',
          span,
        );
      }

      final YamlMap serverYaml = contents['server'] as YamlMap;
      fileConfig = DevConfig.fromYaml(serverYaml);
      globals.printStatus('\nParsed devconfig.yaml:');
      globals.printStatus(fileConfig.toString());
    } on YamlException catch (e) {
      String errorMessage = 'Error: Failed to parse $devConfigFilePath: ${e.message}';
      if (e.span != null) {
        errorMessage += '\n  At line ${e.span!.start.line + 1}, column ${e.span!.start.column + 1}';
        errorMessage += '\n  Problematic text: "${e.span!.text}"';
      }
      globals.printError(errorMessage);
      rethrow;
    } on Exception catch (e) {
      globals.printError('An unexpected error occurred while reading devconfig.yaml: $e');
      globals.printStatus(
        'Reverting to default flutter_tools web server configuration due to unexpected error.',
      );
    }
  }

  return DevConfig(
    host: hostname ?? fileConfig.host,
    port: port != null ? int.tryParse(port) : fileConfig.port,
    https:
        (tlsCertPath != null || tlsCertKeyPath != null || fileConfig.https != null)
            ? HttpsConfig(
              certPath: tlsCertPath ?? fileConfig.https?.certPath,
              certKeyPath: tlsCertKeyPath ?? fileConfig.https?.certKeyPath,
            )
            : null,
    headers: <String, String>{
      ...fileConfig.headers,
      ...?headers,
    },
    proxy: fileConfig.proxy,
  );
}

shelf.Middleware manageHeadersMiddleware({
  Map<String, String> headersToInject = const <String, String>{},
  List<String> headersToRemove = const <String>[],
}) {
  return (shelf.Handler innerHandler) {
    return (shelf.Request request) async {
      final Map<String, String> newRequestHeaders = Map<String, String>.of(request.headers)..addAll(headersToInject);

      for (final String headerNameToRemove in headersToRemove) {
        newRequestHeaders.remove(headerNameToRemove.toLowerCase());
      }
      final shelf.Request modifiedRequest = request.change(headers: newRequestHeaders);

      final shelf.Response response = await innerHandler(modifiedRequest);
      final Map<String, String> newResponseHeaders = Map<String, String>.of(response.headers);
      return response.change(headers: newResponseHeaders);
    };
  };
}<|MERGE_RESOLUTION|>--- conflicted
+++ resolved
@@ -27,28 +27,12 @@
     if (yaml['port'] is! int && yaml['port'] != null) {
       throwToolExit('Port must be an int. Found ${yaml['port'].runtimeType}');
     }
-<<<<<<< HEAD
-    if (yaml['headers'] is! YamlList && yaml['headers'] != null) {
-      throwToolExit('Headers must be a List<String>. Found ${yaml['headers'].runtimeType}');
-=======
     if (yaml['headers'] is! YamlMap && yaml['headers'] != null) {
       throwToolExit('Headers must be a Map. Found ${yaml['headers'].runtimeType}');
->>>>>>> 37194bc6
     }
     if (yaml['https'] is! YamlMap && yaml['https'] != null) {
       throwToolExit('Https must be a Map. Found ${yaml['https'].runtimeType}');
     }
-<<<<<<< HEAD
-    if (yaml['browser'] is! YamlMap && yaml['browser'] != null) {
-      throwToolExit('Browser must be a Map. Found ${yaml['browser'].runtimeType}');
-    }
-    if (yaml['experimental-hot-reload'] is! bool && yaml['experimental-hot-reload'] != null) {
-      throwToolExit(
-        'experimental-hot-reload must be a bool. Found ${yaml['experimental-hot-reload'].runtimeType}',
-      );
-    }
-=======
->>>>>>> 37194bc6
 
     final List<ProxyConfig> proxyRules = <ProxyConfig>[];
     if (yaml['proxy'] is YamlMap) {
@@ -79,11 +63,6 @@
       host: yaml['host'] as String?,
       port: yaml['port'] as int?,
       https: yaml['https'] == null ? null : HttpsConfig.fromYaml(yaml['https'] as YamlMap),
-<<<<<<< HEAD
-      browser: yaml['browser'] == null ? null : BrowserConfig.fromYaml(yaml['browser'] as YamlMap),
-      experimentalHotReload: yaml['experimental-hot-reload'] as bool?,
-=======
->>>>>>> 37194bc6
       proxy: proxyRules,
     );
   }
@@ -139,7 +118,6 @@
   }
 }
 
-<<<<<<< HEAD
 @immutable
 class BrowserConfig {
   /// Create a new [BrowserConfig] object.
@@ -175,114 +153,6 @@
 /// If `devconfig.yaml` is not found or cannot be parsed, it returns a [DevConfig]
 /// with default values.
 Future<DevConfig> loadDevConfig() async {
-=======
-abstract class ProxyConfig {
-  ProxyConfig({required this.target, this.rewrite});
-
-  factory ProxyConfig.fromYaml(String key, YamlMap yaml) {
-    String Function(String)? rewriteFn;
-    if (yaml['rewrite'] is bool && yaml['rewrite'] == true) {
-      rewriteFn = (String path) => path.replaceFirst(key, '');
-    } else {
-      final String? rewriteValue = yaml['rewrite']?.toString();
-      if (rewriteValue != null && rewriteValue.isNotEmpty) {
-        final List<String> parts = rewriteValue.split('->');
-        if (parts.length == 2) {
-          final RegExp pattern = RegExp(parts[0].trim());
-          final String replacementTemplate = parts[1].trim();
-
-          rewriteFn = (String path) {
-            final RegExpMatch? match = pattern.firstMatch(path);
-            if (match != null) {
-              String result = replacementTemplate;
-              for (int i = 0; i <= match.groupCount; i++) {
-                result = result.replaceAll('\$$i', match.group(i) ?? '');
-              }
-              return result;
-            }
-            return path;
-          };
-        }
-      }
-    }
-
-    if (key.startsWith('^')) {
-      try {
-        return RegexProxyConfig(
-          pattern: RegExp(key),
-          target: yaml['target'] as String,
-          rewrite: rewriteFn,
-        );
-      } on FormatException catch (e) {
-        globals.printStatus('Warning: Invalid regex pattern "$key". Treating as string prefix: $e');
-        return StringPrefixProxyConfig(
-          prefix: key,
-          target: yaml['target'] as String,
-          rewrite: rewriteFn,
-        );
-      }
-    } else {
-      return StringPrefixProxyConfig(
-        prefix: key,
-        target: yaml['target'] as String,
-        rewrite: rewriteFn,
-      );
-    }
-  }
-
-  final String target;
-  final String Function(String)? rewrite;
-
-  bool matches(String path);
-
-  String getRewrittenPath(String path) {
-    if (rewrite != null) {
-      return rewrite!(path);
-    }
-    return path;
-  }
-}
-
-class StringPrefixProxyConfig extends ProxyConfig {
-  StringPrefixProxyConfig({required this.prefix, required super.target, super.rewrite});
-
-  final String prefix;
-
-  @override
-  bool matches(String path) {
-    return path.startsWith(prefix);
-  }
-
-  @override
-  String toString() {
-    return '{prefix: $prefix, target: $target, rewrite: ${rewrite != null ? 'yes' : 'no'}}';
-  }
-}
-
-class RegexProxyConfig extends ProxyConfig {
-  RegexProxyConfig({required this.pattern, required super.target, super.rewrite});
-
-  final RegExp pattern;
-
-  @override
-  bool matches(String path) {
-    return pattern.hasMatch(path);
-  }
-
-  @override
-  String toString() {
-    return '{pattern: ${pattern.pattern}, target: $target, rewrite: ${rewrite != null ? 'yes' : 'no'}}';
-  }
-}
-
-Future<DevConfig> loadDevConfig({
-  String? hostname,
-  String? port,
-  String? tlsCertPath,
-  String? tlsCertKeyPath,
-  Map<String, String>? headers,
-}) async {
->>>>>>> 37194bc6
   const String devConfigFilePath = 'web/devconfig.yaml';
   final io.File devConfigFile = globals.fs.file(devConfigFilePath);
   DevConfig fileConfig = const DevConfig();
