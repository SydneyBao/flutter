// Copyright 2014 The Flutter Authors. All rights reserved.
// Use of this source code is governed by a BSD-style license that can be
// found in the LICENSE file.

import 'dart:async';
import 'dart:typed_data';

import 'package:dwds/data/build_result.dart';
import 'package:dwds/dwds.dart';
import 'package:logging/logging.dart' as logging;
import 'package:meta/meta.dart';
import 'package:mime/mime.dart' as mime;
import 'package:package_config/package_config.dart';
import 'package:shelf/shelf.dart' as shelf;
import 'package:shelf/shelf_io.dart' as shelf;
import 'package:shelf_proxy/shelf_proxy.dart';
import 'package:vm_service/vm_service.dart' as vm_service;

import '../artifacts.dart';
import '../asset.dart';
import '../base/common.dart';
import '../base/file_system.dart';
import '../base/io.dart';
import '../base/logger.dart';
import '../base/net.dart';
import '../base/platform.dart';
import '../build_info.dart';
import '../build_system/tools/shader_compiler.dart';
import '../bundle_builder.dart';
import '../cache.dart';
import '../compile.dart';
import '../convert.dart';
import '../dart/package_map.dart';
import '../devfs.dart';
import '../device.dart';
import '../globals.dart' as globals;
import '../project.dart';
import '../vmservice.dart';
import '../web/bootstrap.dart';
import '../web/chrome.dart';
import '../web/compile.dart';
import '../web/memory_fs.dart';
import '../web/module_metadata.dart';
import '../web/web_constants.dart';
import '../web_template.dart';
import 'devfs_config.dart';

typedef DwdsLauncher =
    Future<Dwds> Function({
      required AssetReader assetReader,
      required Stream<BuildResult> buildResults,
      required ConnectionProvider chromeConnection,
      required ToolConfiguration toolConfiguration,
      bool injectDebuggingSupportCode,
    });

// A minimal index for projects that do not yet support web. A meta tag is used
// to ensure loaded scripts are always parsed as UTF-8.
const String _kDefaultIndex = '''
<html>
    <head>
        <meta charset='utf-8'>
        <base href="/">
    </head>
    <body>
        <script src="main.dart.js"></script>
    </body>
</html>
''';

/// An expression compiler connecting to FrontendServer.
///
/// This is only used in development mode.
class WebExpressionCompiler implements ExpressionCompiler {
  WebExpressionCompiler(this._generator, {required FileSystem fileSystem})
    : _fileSystem = fileSystem;

  final ResidentCompiler _generator;
  final FileSystem _fileSystem;

  @override
  Future<ExpressionCompilationResult> compileExpressionToJs(
    String isolateId,
    String libraryUri,
    int line,
    int column,
    Map<String, String> jsModules,
    Map<String, String> jsFrameValues,
    String moduleName,
    String expression,
  ) async {
    final CompilerOutput? compilerOutput = await _generator.compileExpressionToJs(
      libraryUri,
      line,
      column,
      jsModules,
      jsFrameValues,
      moduleName,
      expression,
    );

    if (compilerOutput != null) {
      final String content = utf8.decode(
        _fileSystem.file(compilerOutput.outputFilename).readAsBytesSync(),
      );
      return ExpressionCompilationResult(content, compilerOutput.errorCount > 0);
    }

    return ExpressionCompilationResult(
      "InternalError: frontend server failed to compile '$expression'",
      true,
    );
  }

  @override
  Future<void> initialize(CompilerOptions options) async {}

  @override
  Future<bool> updateDependencies(Map<String, ModuleInfo> modules) async => true;
}

/// A web server which handles serving JavaScript and assets.
///
/// This is only used in development mode.
class WebAssetServer implements AssetReader {
  @visibleForTesting
  WebAssetServer(
    this._httpServer,
    this._packages,
    this.internetAddress,
    this._modules,
    this._digests,
    this._ddcModuleSystem,
    this._canaryFeatures, {
    required this.webRenderer,
    required this.useLocalCanvasKit,
  }) : basePath = WebTemplate.baseHref(_htmlTemplate('index.html', _kDefaultIndex)) {
    // TODO(srujzs): Remove this assertion when the library bundle format is
    // supported without canary mode.
    if (_ddcModuleSystem) {
      assert(_canaryFeatures);
    }
  }

  // Fallback to "application/octet-stream" on null which
  // makes no claims as to the structure of the data.
  static const String _kDefaultMimeType = 'application/octet-stream';

  final Map<String, String> _modules;
  final Map<String, String> _digests;

  int get selectedPort => _httpServer.port;

  /// Given a list of [modules] that need to be loaded, compute module names and
  /// digests.
  ///
  /// If [writeRestartScripts] is true, writes a list of sources mapped to their
  /// ids to the file system that can then be consumed by the hot restart
  /// callback.
  ///
  /// For example:
  /// ```json
  /// [
  ///   {
  ///     "src": "<file_name>",
  ///     "id": "<id>",
  ///   },
  /// ]
  /// ```
  void performRestart(List<String> modules, {required bool writeRestartScripts}) {
    for (final String module in modules) {
      // We skip computing the digest by using the hashCode of the underlying buffer.
      // Whenever a file is updated, the corresponding Uint8List.view it corresponds
      // to will change.
      final String moduleName = module.startsWith('/') ? module.substring(1) : module;
      final String name = moduleName.replaceAll('.lib.js', '');
      final String path = moduleName.replaceAll('.js', '');
      _modules[name] = path;
      _digests[name] = _webMemoryFS.files[moduleName].hashCode.toString();
    }
    if (writeRestartScripts) {
      final List<Map<String, String>> srcIdsList = <Map<String, String>>[];
      for (final String src in modules) {
        srcIdsList.add(<String, String>{'src': src, 'id': src});
      }
      writeFile('restart_scripts.json', json.encode(srcIdsList));
    }
  }

  static const String _reloadScriptsFileName = 'reload_scripts.json';

  /// Given a list of [modules] that need to be reloaded, writes a file that
  /// contains a list of objects each with two fields:
  ///
  /// `src`: A string that corresponds to the file path containing a DDC library
  /// bundle. To support embedded libraries, the path should include the
  /// `baseUri` of the web server.
  /// `libraries`: An array of strings containing the libraries that were
  /// compiled in `src`.
  ///
  /// For example:
  /// ```json
  /// [
  ///   {
  ///     "src": "<baseUri>/<file_name>",
  ///     "libraries": ["<lib1>", "<lib2>"],
  ///   },
  /// ]
  /// ```
  ///
  /// The path of the output file should stay consistent across the lifetime of
  /// the app.
  void performReload(List<String> modules) {
    final List<Map<String, Object>> moduleToLibrary = <Map<String, Object>>[];
    for (final String module in modules) {
      final ModuleMetadata metadata = ModuleMetadata.fromJson(
        json.decode(utf8.decode(_webMemoryFS.metadataFiles['$module.metadata']!.toList()))
            as Map<String, dynamic>,
      );
      final List<String> libraries = metadata.libraries.keys.toList();
      final String moduleUri = baseUri != null ? '$baseUri/$module' : module;
      moduleToLibrary.add(<String, Object>{'src': moduleUri, 'libraries': libraries});
    }
    writeFile(_reloadScriptsFileName, json.encode(moduleToLibrary));
  }

  @visibleForTesting
  List<String> write(File codeFile, File manifestFile, File sourcemapFile, File metadataFile) {
    return _webMemoryFS.write(codeFile, manifestFile, sourcemapFile, metadataFile);
  }

  Uri? get baseUri => _baseUri;
  Uri? _baseUri;

  /// Start the web asset server on [devConfig] host and port if not null.
  ///
  /// If [testMode] is true, do not actually initialize dwds or the shelf static
  /// server.
  ///
  /// Unhandled exceptions will throw a [ToolExit] with the error and stack
  /// trace.
  static Future<WebAssetServer> start(
    ChromiumLauncher? chromiumLauncher,
    UrlTunneller? urlTunneller,
    bool useSseForDebugProxy,
    bool useSseForDebugBackend,
    bool useSseForInjectedClient,
    BuildInfo buildInfo,
    bool enableDwds,
    bool enableDds,
    Uri entrypoint,
    ExpressionCompiler? expressionCompiler,
    Map<String, String> extraHeaders, {
    required DevConfig devConfig,
    required WebRendererMode webRenderer,
    required bool isWasm,
    required bool useLocalCanvasKit,
    bool testMode = false,
    DwdsLauncher dwdsLauncher = Dwds.start,
    // TODO(markzipan): Make sure this default value aligns with that in the debugger options.
    bool ddcModuleSystem = false,
    bool canaryFeatures = false,
  }) async {
    // TODO(srujzs): Remove this assertion when the library bundle format is
    // supported without canary mode.

    final String effectiveHost = devConfig.host ?? 'localhost';
    final int effectivePort = devConfig.port ?? 0;
    final String? effectiveCertPath = devConfig.https?.certPath;
    final String? effectiveCertKeyPath = devConfig.https?.certKeyPath;
    final List<String> effectiveHeaders = devConfig.headers;
<<<<<<< HEAD
    final List<ProxyConfig> effectiveProxy = devConfig.proxy;
=======
    final Map<String, ProxyConfig> effectiveProxy = devConfig.proxy;
>>>>>>> 34a7128f

    HttpServer? httpServer;
    const int kMaxRetries = 4;

    if (ddcModuleSystem) {
      assert(canaryFeatures);
    }
    InternetAddress address;
    if (effectiveHost == 'localhost') {
      address = InternetAddress.anyIPv4;
    } else {
      address = (await InternetAddress.lookup(effectiveHost)).first;
    }

    for (int i = 0; i <= kMaxRetries; i++) {
      try {
        if (effectiveCertPath != null && effectiveCertKeyPath != null) {
          final SecurityContext serverContext =
              SecurityContext()
                ..useCertificateChain(effectiveCertPath)
                ..usePrivateKey(effectiveCertKeyPath);
          httpServer = await HttpServer.bindSecure(address, effectivePort, serverContext);
        } else {
          httpServer = await HttpServer.bind(address, effectivePort);
        }
        break;
      } on SocketException catch (e, s) {
        if (i >= kMaxRetries) {
          globals.printError('Failed to bind web development server:\n$e', stackTrace: s);
          throwToolExit('Failed to bind web development server:\n$e');
        }
        await Future<void>.delayed(const Duration(milliseconds: 100));
      }
    }

    final PackageConfig packageConfig = buildInfo.packageConfig;
    final Map<String, String> modules = <String, String>{};
    final Map<String, String> digests = <String, String>{};
    final WebAssetServer server = WebAssetServer(
      httpServer!,
      packageConfig,
      address,
      modules,
      digests,
      ddcModuleSystem,
      canaryFeatures,
      webRenderer: webRenderer,
      useLocalCanvasKit: useLocalCanvasKit,
    );
    final int selectedPort = httpServer.port;
    String url = '$effectiveHost:$selectedPort';
    if (effectiveHost == 'localhost') {
      url = 'localhost:$selectedPort';
    }
    server._baseUri = Uri.http(url, server.basePath);
    if (effectiveCertPath != null && effectiveCertKeyPath != null) {
      server._baseUri = Uri.https(url, server.basePath);
    }
    globals.printStatus('Dev server listening on ${server._baseUri}');
    if (testMode) {
      return server;
    }

    // In release builds (or wasm builds) deploy a simpler proxy server.
    if (buildInfo.mode != BuildMode.debug || isWasm) {
      final ReleaseAssetServer releaseAssetServer = ReleaseAssetServer(
        entrypoint,
        fileSystem: globals.fs,
        platform: globals.platform,
        flutterRoot: Cache.flutterRoot,
        webBuildDirectory: getWebBuildDirectory(),
        basePath: server.basePath,
        needsCoopCoep: webRenderer == WebRendererMode.skwasm,
      );
      const List<String> responseHeadersToRemove = <String>['x-frame-options', 'SAMEORIGIN'];

      shelf.Pipeline pipeline = const shelf.Pipeline();
      pipeline = pipeline.addMiddleware(
        manageHeadersMiddleware(
          headersToInjectOnRequest: effectiveHeaders,
          headersToSetOnResponse: extraHeaders,
          headersToRemoveFromResponse: responseHeadersToRemove,
        ),
      );

      final shelf.Handler finalReleaseHandler = pipeline.addHandler(releaseAssetServer.handle);
      runZonedGuarded(
        () {
          shelf.serveRequests(httpServer!, finalReleaseHandler);
        },
        (Object e, StackTrace s) {
          globals.printTrace('Release asset server: error serving requests: $e:$s');
        },
      );
      return server;
    }

    // Return a version string for all active modules. This is populated
    // along with the `moduleProvider` update logic.
    Future<Map<String, String>> digestProvider() async => digests;

    // Ensure dwds is present and provide middleware to avoid trying to
    // load the through the isolate APIs.
    final Directory directory = await _loadDwdsDirectory(globals.fs, globals.logger);
    shelf.Handler middleware(FutureOr<shelf.Response> Function(shelf.Request) innerHandler) {
      return (shelf.Request request) async {
        if (request.url.path.endsWith('dwds/src/injected/client.js')) {
          final Uri uri = directory.uri.resolve('src/injected/client.js');
          final String result = await globals.fs.file(uri.toFilePath()).readAsString();
          return shelf.Response.ok(
            result,
            headers: <String, String>{HttpHeaders.contentTypeHeader: 'application/javascript'},
          );
        }
        return innerHandler(request);
      };
    }

    logging.Logger.root.level = logging.Level.ALL;
    logging.Logger.root.onRecord.listen(log);

    // Retrieve connected web devices.
    final List<Device>? devices = await globals.deviceManager?.getAllDevices();
    final Set<String> connectedWebDeviceIds =
        devices
            ?.where((Device d) => d.platformType == PlatformType.web && d.isConnected)
            .map((Device d) => d.id)
            .toSet() ??
        <String>{};

    // In debug builds, spin up DWDS and the full asset server.
    final Dwds dwds = await dwdsLauncher(
      assetReader: server,
      buildResults: const Stream<BuildResult>.empty(),
      chromeConnection: () async {
        final Chromium chromium = await chromiumLauncher!.connectedInstance;
        return chromium.chromeConnection;
      },
      toolConfiguration: ToolConfiguration(
        loadStrategy:
            ddcModuleSystem
                ? FrontendServerDdcLibraryBundleStrategyProvider(
                  ReloadConfiguration.none,
                  server,
                  PackageUriMapper(packageConfig),
                  digestProvider,
                  BuildSettings(
                    appEntrypoint: packageConfig.toPackageUri(
                      globals.fs.file(entrypoint).absolute.uri,
                    ),
                  ),
                  packageConfigPath: buildInfo.packageConfigPath,
                  hotReloadSourcesUri: server._baseUri!.replace(
                    pathSegments: List<String>.from(server._baseUri!.pathSegments)
                      ..add(_reloadScriptsFileName),
                  ),
                ).strategy
                : FrontendServerRequireStrategyProvider(
                  ReloadConfiguration.none,
                  server,
                  PackageUriMapper(packageConfig),
                  digestProvider,
                  BuildSettings(
                    appEntrypoint: packageConfig.toPackageUri(
                      globals.fs.file(entrypoint).absolute.uri,
                    ),
                  ),
                  packageConfigPath: buildInfo.packageConfigPath,
                ).strategy,
        debugSettings: DebugSettings(
          enableDebugExtension: true,
          urlEncoder: urlTunneller,
          useSseForDebugProxy: useSseForDebugProxy,
          useSseForDebugBackend: useSseForDebugBackend,
          useSseForInjectedClient: useSseForInjectedClient,
          expressionCompiler: expressionCompiler,
          spawnDds: enableDds,
        ),
        appMetadata: AppMetadata(hostname: effectiveHost),
      ),
      // Inject the debugging support code if connected web devices are present,
      // and user specified a device id that matches a connected web device.
      // If the user did not specify a device id, we use chrome as the default.
      injectDebuggingSupportCode:
          connectedWebDeviceIds.isNotEmpty &&
          connectedWebDeviceIds.contains(globals.deviceManager?.specifiedDeviceId ?? 'chrome'),
    );
    const List<String> responseHeadersToRemove = <String>['x-frame-options', 'SAMEORIGIN'];

    shelf.Pipeline pipeline = const shelf.Pipeline();
    pipeline = pipeline.addMiddleware(
      manageHeadersMiddleware(
        headersToInjectOnRequest: effectiveHeaders,
        headersToSetOnResponse: extraHeaders,
        headersToRemoveFromResponse: responseHeadersToRemove,
      ),
    );
    if (enableDwds) {
      pipeline = pipeline.addMiddleware(middleware);
      pipeline = pipeline.addMiddleware(dwds.middleware);
    }
    pipeline = pipeline.addMiddleware(proxyMiddleware(effectiveProxy));
    final shelf.Handler dwdsHandler = pipeline.addHandler(server.handleRequest);
<<<<<<< HEAD
    final shelf.Cascade cascade = shelf.Cascade().add(dwds.handler).add(dwdsHandler);
=======

    //REWRITE LOGIC
    // final shelf_router.Router router = shelf_router.Router();

    // effectiveProxy.forEach((path, proxyConfig) {
    //   print("PATH: $path, PROXYCONFIG: $proxyConfig");
    //   //exact match (e.g. /api or api)
    //   router.all(path, (shelf.Request request) async {
    //     print("MATCHED exact proxy rule for request: ${request.url.path}");
    //     final Uri targetResolvedUri = Uri.parse(proxyConfig.target).resolve('/');

    //     final shelf.Request newRequest = shelf.Request(
    //       request.method,
    //       targetResolvedUri,
    //       headers: request.headers,
    //       body: await request.read().toList(),
    //       context: request.context,
    //     );
    //     return await proxyHandler(proxyConfig.target)(newRequest);
    //   });

    //   //remainder
    //   router.all('$path/<remainder|.*>', (shelf.Request request) async {
    //     print(
    //       "MATCHED proxy rule for request: ${request.url.path} (pattern: '$path/<remainder|.*>')",
    //     );

    //     final String? remainder = request.params['remainder'];
    //     final Uri targetResolvedUri = Uri.parse(proxyConfig.target).resolve('/$remainder');
    //     final shelf.Request newRequest = shelf.Request(
    //       request.method,
    //       targetResolvedUri,
    //       headers: request.headers,
    //       body: await request.read().toList(),
    //       context: request.context,
    //     );

    //     try {
    //       return await proxyHandler(proxyConfig.target)(newRequest);
    //     } catch (e, s) {
    //       print('ERROR in proxy handler for ${request.url.path}: $e\n$s');
    //       return shelf.Response.internalServerError(body: 'Proxy error: $e');
    //     }
    //   });
    // });
    final shelf_router.Router router = shelf_router.Router();

    // Helper function to handle the proxy request
    Future<shelf.Response> handleProxyRequest(shelf.Request request, String targetUrl) async {
      return await proxyHandler(targetUrl)(request);
    }

    effectiveProxy.forEach((String path, ProxyConfig proxyConfig) {
      // Exact match (e.g., /api or api)
      router.all(path, (shelf.Request request) async {
        return handleProxyRequest(request, proxyConfig.target);
      });

      // Remainder
      router.all('$path/<remainder|.*>', (shelf.Request request) async {
        return handleProxyRequest(request, proxyConfig.target);
      });
    });

    router.all('/<unmatched|.*>', server.handleRequest);

    // router.all('/<path|.*>', (shelf.Request request) async {
    //   final String requestPath = '/${request.params['path'] ?? ''}';

    //   for (final config in effectiveProxy) {
    //     if (config.matches(requestPath)) {
    //       print('Proxying $requestPath to ${config.target} using ${config.runtimeType}');
    //       return handleProxyRequest(request, config);
    //     }
    //   }

    //   print('No proxy match for $requestPath, handling with default server');
    //   return server.handleRequest(request);
    // });

    final shelf.Handler routerHandler = pipeline.addHandler(router.call);
    final shelf.Cascade cascade = shelf.Cascade()
        .add(dwds.handler)
        .add(routerHandler)
        .add(dwdsHandler);
>>>>>>> 34a7128f
    runZonedGuarded(
      () {
        shelf.serveRequests(httpServer!, cascade.handler);
      },
      (Object e, StackTrace s) {
        globals.printTrace('Dwds server: error serving requests: $e:$s');
      },
    );
    server.dwds = dwds;
    server._dwdsInit = true;
    return server;
  }

  final bool _ddcModuleSystem;
  final bool _canaryFeatures;
  final HttpServer _httpServer;
  final WebMemoryFS _webMemoryFS = WebMemoryFS();
  final PackageConfig _packages;
  final InternetAddress internetAddress;
  late final Dwds dwds;
  late Directory entrypointCacheDirectory;
  bool _dwdsInit = false;

  @visibleForTesting
  HttpHeaders get defaultResponseHeaders => _httpServer.defaultResponseHeaders;

  @visibleForTesting
  Uint8List? getFile(String path) => _webMemoryFS.files[path];

  @visibleForTesting
  Uint8List? getSourceMap(String path) => _webMemoryFS.sourcemaps[path];

  @visibleForTesting
  Uint8List? getMetadata(String path) => _webMemoryFS.metadataFiles[path];

  /// The base path to serve from.
  ///
  /// It should have no leading or trailing slashes.
  @visibleForTesting
  @override
  String basePath;

  // handle requests for JavaScript source, dart sources maps, or asset files.
  @visibleForTesting
  Future<shelf.Response> handleRequest(shelf.Request request) async {
    if (request.method != 'GET') {
      // Assets are served via GET only.
      return shelf.Response.notFound('');
    }

    final String? requestPath = _stripBasePath(request.url.path, basePath);

    if (requestPath == null) {
      return shelf.Response.notFound('');
    }

    // If the response is `/`, then we are requesting the index file.
    if (requestPath == '/' || requestPath.isEmpty) {
      return _serveIndexHtml();
    }

    if (requestPath == 'flutter_bootstrap.js') {
      return _serveFlutterBootstrapJs();
    }

    final Map<String, String> headers = <String, String>{};

    // Track etag headers for better caching of resources.
    final String? ifNoneMatch = request.headers[HttpHeaders.ifNoneMatchHeader];
    headers[HttpHeaders.cacheControlHeader] = 'max-age=0, must-revalidate';

    // If this is a JavaScript file, it must be in the in-memory cache.
    // Attempt to look up the file by URI.
    final String webServerPath = requestPath.replaceFirst('.dart.js', '.dart.lib.js');
    if (_webMemoryFS.files.containsKey(requestPath) ||
        _webMemoryFS.files.containsKey(webServerPath)) {
      final List<int>? bytes = getFile(requestPath) ?? getFile(webServerPath);
      // Use the underlying buffer hashCode as a revision string. This buffer is
      // replaced whenever the frontend_server produces new output files, which
      // will also change the hashCode.
      final String etag = bytes.hashCode.toString();
      if (ifNoneMatch == etag) {
        return shelf.Response.notModified();
      }
      headers[HttpHeaders.contentTypeHeader] = 'application/javascript';
      headers[HttpHeaders.etagHeader] = etag;
      return shelf.Response.ok(bytes, headers: headers);
    }
    // If this is a sourcemap file, then it might be in the in-memory cache.
    // Attempt to lookup the file by URI.
    if (_webMemoryFS.sourcemaps.containsKey(requestPath)) {
      final List<int>? bytes = getSourceMap(requestPath);
      final String etag = bytes.hashCode.toString();
      if (ifNoneMatch == etag) {
        return shelf.Response.notModified();
      }
      headers[HttpHeaders.contentTypeHeader] = 'application/json';
      headers[HttpHeaders.etagHeader] = etag;
      return shelf.Response.ok(bytes, headers: headers);
    }

    // If this is a metadata file, then it might be in the in-memory cache.
    // Attempt to lookup the file by URI.
    if (_webMemoryFS.metadataFiles.containsKey(requestPath)) {
      final List<int>? bytes = getMetadata(requestPath);
      final String etag = bytes.hashCode.toString();
      if (ifNoneMatch == etag) {
        return shelf.Response.notModified();
      }
      headers[HttpHeaders.contentTypeHeader] = 'application/json';
      headers[HttpHeaders.etagHeader] = etag;
      return shelf.Response.ok(bytes, headers: headers);
    }

    File file = _resolveDartFile(requestPath);

    if (!file.existsSync() && requestPath.startsWith('canvaskit/')) {
      final Directory canvasKitDirectory = globals.fs.directory(
        globals.fs.path.join(
          globals.artifacts!.getHostArtifact(HostArtifact.flutterWebSdk).path,
          'canvaskit',
        ),
      );
      final Uri potential = canvasKitDirectory.uri.resolve(
        requestPath.replaceFirst('canvaskit/', ''),
      );
      file = globals.fs.file(potential);
    }

    // If all of the lookups above failed, the file might have been an asset.
    // Try and resolve the path relative to the built asset directory.
    if (!file.existsSync()) {
      final Uri potential = globals.fs
          .directory(getAssetBuildDirectory())
          .uri
          .resolve(requestPath.replaceFirst('assets/', ''));
      file = globals.fs.file(potential);
    }

    if (!file.existsSync()) {
      final Uri webPath = globals.fs.currentDirectory
          .childDirectory('web')
          .uri
          .resolve(requestPath);
      file = globals.fs.file(webPath);
    }

    if (!file.existsSync()) {
      // Paths starting with these prefixes should've been resolved above.
      if (requestPath.startsWith('assets/') ||
          requestPath.startsWith('packages/') ||
          requestPath.startsWith('canvaskit/')) {
        return shelf.Response.notFound('');
      }
      return _serveIndexHtml();
    }

    // For real files, use a serialized file stat plus path as a revision.
    // This allows us to update between canvaskit and non-canvaskit SDKs.
    final String etag = file.lastModifiedSync().toIso8601String() + Uri.encodeComponent(file.path);
    if (ifNoneMatch == etag) {
      return shelf.Response.notModified();
    }

    final int length = file.lengthSync();
    // Attempt to determine the file's mime type. if this is not provided some
    // browsers will refuse to render images/show video etc. If the tool
    // cannot determine a mime type, fall back to application/octet-stream.
    final String mimeType =
        mime.lookupMimeType(
          file.path,
          headerBytes: await file.openRead(0, mime.defaultMagicNumbersMaxLength).first,
        ) ??
        _kDefaultMimeType;

    headers[HttpHeaders.contentLengthHeader] = length.toString();
    headers[HttpHeaders.contentTypeHeader] = mimeType;
    headers[HttpHeaders.etagHeader] = etag;
    return shelf.Response.ok(file.openRead(), headers: headers);
  }

  /// Tear down the http server running.
  Future<void> dispose() async {
    if (_dwdsInit) {
      await dwds.stop();
    }
    return _httpServer.close();
  }

  /// Write a single file into the in-memory cache.
  void writeFile(String filePath, String contents) {
    writeBytes(filePath, const Utf8Encoder().convert(contents));
  }

  void writeBytes(String filePath, Uint8List contents) {
    _webMemoryFS.files[filePath] = contents;
  }

  /// Determines what rendering backed to use.
  final WebRendererMode webRenderer;

  final bool useLocalCanvasKit;

  String get _buildConfigString {
    final Map<String, dynamic> buildConfig = <String, dynamic>{
      'engineRevision': globals.flutterVersion.engineRevision,
      'builds': <dynamic>[
        <String, dynamic>{
          'compileTarget': 'dartdevc',
          'renderer': webRenderer.name,
          'mainJsPath': 'main.dart.js',
        },
      ],
      if (useLocalCanvasKit) 'useLocalCanvasKit': true,
    };
    return '''
if (!window._flutter) {
  window._flutter = {};
}
_flutter.buildConfig = ${jsonEncode(buildConfig)};
''';
  }

  File get _flutterJsFile => globals.fs.file(
    globals.fs.path.join(
      globals.artifacts!.getHostArtifact(HostArtifact.flutterJsDirectory).path,
      'flutter.js',
    ),
  );

  String get _flutterBootstrapJsContent {
    final WebTemplate bootstrapTemplate = _getWebTemplate(
      'flutter_bootstrap.js',
      generateDefaultFlutterBootstrapScript(includeServiceWorkerSettings: false),
    );
    return bootstrapTemplate.withSubstitutions(
      baseHref: '/',
      serviceWorkerVersion: null,
      buildConfig: _buildConfigString,
      flutterJsFile: _flutterJsFile,
    );
  }

  shelf.Response _serveFlutterBootstrapJs() {
    return shelf.Response.ok(
      _flutterBootstrapJsContent,
      headers: <String, String>{HttpHeaders.contentTypeHeader: 'text/javascript'},
    );
  }

  shelf.Response _serveIndexHtml() {
    final WebTemplate indexHtml = _getWebTemplate('index.html', _kDefaultIndex);
    return shelf.Response.ok(
      indexHtml.withSubstitutions(
        // Currently, we don't support --base-href for the "run" command.
        baseHref: '/',
        serviceWorkerVersion: null,
        buildConfig: _buildConfigString,
        flutterJsFile: _flutterJsFile,
        flutterBootstrapJs: _flutterBootstrapJsContent,
      ),
      headers: <String, String>{HttpHeaders.contentTypeHeader: 'text/html'},
    );
  }

  // Attempt to resolve `path` to a dart file.
  File _resolveDartFile(String path) {
    // Return the actual file objects so that local engine changes are automatically picked up.
    switch (path) {
      case 'dart_sdk.js':
        return _resolveDartSdkJsFile;
      case 'dart_sdk.js.map':
        return _resolveDartSdkJsMapFile;
    }
    // This is the special generated entrypoint.
    if (path == 'web_entrypoint.dart') {
      return entrypointCacheDirectory.childFile('web_entrypoint.dart');
    }

    // If this is a dart file, it must be on the local file system and is
    // likely coming from a source map request. The tool doesn't currently
    // consider the case of Dart files as assets.
    final File dartFile = globals.fs.file(globals.fs.currentDirectory.uri.resolve(path));
    if (dartFile.existsSync()) {
      return dartFile;
    }

    final List<String> segments = path.split('/');
    if (segments.first.isEmpty) {
      segments.removeAt(0);
    }

    // The file might have been a package file which is signaled by a
    // `/packages/<package>/<path>` request.
    if (segments.first == 'packages') {
      final Uri? filePath = _packages.resolve(
        Uri(scheme: 'package', pathSegments: segments.skip(1)),
      );
      if (filePath != null) {
        final File packageFile = globals.fs.file(filePath);
        if (packageFile.existsSync()) {
          return packageFile;
        }
      }
    }

    // Otherwise it must be a Dart SDK source or a Flutter Web SDK source.
    final Directory dartSdkParent =
        globals.fs
            .directory(
              globals.artifacts!.getArtifactPath(
                Artifact.engineDartSdkPath,
                platform: TargetPlatform.web_javascript,
              ),
            )
            .parent;
    final File dartSdkFile = globals.fs.file(dartSdkParent.uri.resolve(path));
    if (dartSdkFile.existsSync()) {
      return dartSdkFile;
    }

    final Directory flutterWebSdk = globals.fs.directory(
      globals.artifacts!.getHostArtifact(HostArtifact.flutterWebSdk),
    );
    final File webSdkFile = globals.fs.file(flutterWebSdk.uri.resolve(path));

    return webSdkFile;
  }

  File get _resolveDartSdkJsFile {
    final Map<WebRendererMode, HostArtifact> dartSdkArtifactMap =
        _ddcModuleSystem ? kDdcLibraryBundleDartSdkJsArtifactMap : kAmdDartSdkJsArtifactMap;
    return globals.fs.file(globals.artifacts!.getHostArtifact(dartSdkArtifactMap[webRenderer]!));
  }

  File get _resolveDartSdkJsMapFile {
    final Map<WebRendererMode, HostArtifact> dartSdkArtifactMap =
        _ddcModuleSystem ? kDdcLibraryBundleDartSdkJsMapArtifactMap : kAmdDartSdkJsMapArtifactMap;
    return globals.fs.file(globals.artifacts!.getHostArtifact(dartSdkArtifactMap[webRenderer]!));
  }

  @override
  Future<String?> dartSourceContents(String serverPath) async {
    serverPath = _stripBasePath(serverPath, basePath)!;
    final File result = _resolveDartFile(serverPath);
    if (result.existsSync()) {
      return result.readAsString();
    }
    return null;
  }

  @override
  Future<String> sourceMapContents(String serverPath) async {
    serverPath = _stripBasePath(serverPath, basePath)!;
    return utf8.decode(_webMemoryFS.sourcemaps[serverPath]!);
  }

  @override
  Future<String?> metadataContents(String serverPath) async {
    final String? resultPath = _stripBasePath(serverPath, basePath);
    if (resultPath == 'main_module.ddc_merged_metadata') {
      return _webMemoryFS.mergedMetadata;
    }
    if (_webMemoryFS.metadataFiles.containsKey(resultPath)) {
      return utf8.decode(_webMemoryFS.metadataFiles[resultPath]!);
    }
    throw Exception('Could not find metadata contents for $serverPath');
  }

  @override
  Future<void> close() async {}
}

class ConnectionResult {
  ConnectionResult(this.appConnection, this.debugConnection, this.vmService);

  final AppConnection? appConnection;
  final DebugConnection? debugConnection;
  final vm_service.VmService vmService;
}

typedef VmServiceFactory =
    Future<vm_service.VmService> Function(
      Uri, {
      CompressionOptions compression,
      required Logger logger,
    });

/// The web specific DevFS implementation.
class WebDevFS implements DevFS {
  /// Create a new [WebDevFS] instance.
  ///
  /// [testMode] is true, do not actually initialize dwds or the shelf static
  /// server.
  WebDevFS({
    required this.packagesFilePath,
    required this.urlTunneller,
    required this.useSseForDebugProxy,
    required this.useSseForDebugBackend,
    required this.useSseForInjectedClient,
    required this.buildInfo,
    required this.enableDwds,
    required this.enableDds,
    required this.entrypoint,
    required this.expressionCompiler,
    required this.extraHeaders,
    required this.chromiumLauncher,
    required this.nativeNullAssertions,
    required this.ddcModuleSystem,
    required this.canaryFeatures,
    required this.devConfig,
    required this.webRenderer,
    required this.isWasm,
    required this.useLocalCanvasKit,
    required this.rootDirectory,
    required this.isWindows,
    this.testMode = false,
  }) {
    // TODO(srujzs): Remove this assertion when the library bundle format is
    // supported without canary mode.
    if (ddcModuleSystem) {
      assert(canaryFeatures);
    }
  }

  final Uri entrypoint;
  final String packagesFilePath;
  final UrlTunneller? urlTunneller;
  final bool useSseForDebugProxy;
  final bool useSseForDebugBackend;
  final bool useSseForInjectedClient;
  final BuildInfo buildInfo;
  final bool enableDwds;
  final bool enableDds;
  final Map<String, String> extraHeaders;
  final bool testMode;
  final bool ddcModuleSystem;
  final bool canaryFeatures;
  final ExpressionCompiler? expressionCompiler;
  final ChromiumLauncher? chromiumLauncher;
  final bool nativeNullAssertions;
  final WebRendererMode webRenderer;
  final bool isWasm;
  final bool useLocalCanvasKit;
  final bool isWindows;
  final DevConfig devConfig;

  late WebAssetServer webAssetServer;

  Dwds get dwds => webAssetServer.dwds;

  // A flag to indicate whether we have called `setAssetDirectory` on the target device.
  @override
  bool hasSetAssetDirectory = false;

  @override
  bool didUpdateFontManifest = false;

  Future<DebugConnection>? _cachedExtensionFuture;
  StreamSubscription<void>? _connectedApps;

  /// Connect and retrieve the [DebugConnection] for the current application.
  ///
  /// Only calls [AppConnection.runMain] on the subsequent connections.
  Future<ConnectionResult?> connect(
    bool useDebugExtension, {
    @visibleForTesting VmServiceFactory vmServiceFactory = createVmServiceDelegate,
  }) {
    final Completer<ConnectionResult> firstConnection = Completer<ConnectionResult>();
    // Note there is an asynchronous gap between this being set to true and
    // [firstConnection] completing; thus test the boolean to determine if
    // the current connection is the first.
    bool foundFirstConnection = false;
    _connectedApps = dwds.connectedApps.listen(
      (AppConnection appConnection) async {
        try {
          final DebugConnection debugConnection =
              useDebugExtension
                  ? await (_cachedExtensionFuture ??= dwds.extensionDebugConnections.stream.first)
                  : await dwds.debugConnection(appConnection);
          if (foundFirstConnection) {
            appConnection.runMain();
          } else {
            foundFirstConnection = true;
            final vm_service.VmService vmService = await vmServiceFactory(
              Uri.parse(debugConnection.uri),
              logger: globals.logger,
            );
            firstConnection.complete(ConnectionResult(appConnection, debugConnection, vmService));
          }
        } on Exception catch (error, stackTrace) {
          if (!firstConnection.isCompleted) {
            firstConnection.completeError(error, stackTrace);
          }
        }
      },
      onError: (Object error, StackTrace stackTrace) {
        globals.printError('Unknown error while waiting for debug connection:$error\n$stackTrace');
        if (!firstConnection.isCompleted) {
          firstConnection.completeError(error, stackTrace);
        }
      },
    );
    return firstConnection.future;
  }

  @override
  List<Uri> sources = <Uri>[];

  @override
  DateTime? lastCompiled;

  @override
  PackageConfig? lastPackageConfig;

  // We do not evict assets on the web.
  @override
  Set<String> get assetPathsToEvict => const <String>{};

  @override
  Uri? get baseUri => webAssetServer._baseUri;

  @override
  Future<Uri> create() async {
    final DevConfig devConfig = await loadDevConfig();

    webAssetServer = await WebAssetServer.start(
      chromiumLauncher,
      urlTunneller,
      useSseForDebugProxy,
      useSseForDebugBackend,
      useSseForInjectedClient,
      buildInfo,
      enableDwds,
      enableDds,
      entrypoint,
      expressionCompiler,
      extraHeaders,
      webRenderer: webRenderer,
      isWasm: isWasm,
      useLocalCanvasKit: useLocalCanvasKit,
      testMode: testMode,
      ddcModuleSystem: ddcModuleSystem,
      canaryFeatures: canaryFeatures,
      devConfig: devConfig,
    );
    return baseUri!;
  }

  @override
  Future<void> destroy() async {
    await webAssetServer.dispose();
    await _connectedApps?.cancel();
  }

  @override
  Uri deviceUriToHostUri(Uri deviceUri) {
    return deviceUri;
  }

  @override
  String get fsName => 'web_asset';

  @override
  final Directory rootDirectory;

  Future<void> _validateTemplateFile(String filename) async {
    final File file = globals.fs.currentDirectory.childDirectory('web').childFile(filename);
    if (!await file.exists()) {
      return;
    }

    final WebTemplate template = WebTemplate(await file.readAsString());
    for (final WebTemplateWarning warning in template.getWarnings()) {
      globals.logger.printWarning(
        'Warning: In $filename:${warning.lineNumber}: ${warning.warningText}',
      );
    }
  }

  @override
  Future<UpdateFSReport> update({
    required Uri mainUri,
    required ResidentCompiler generator,
    required bool trackWidgetCreation,
    required String pathToReload,
    required List<Uri> invalidatedFiles,
    required PackageConfig packageConfig,
    required String dillOutputPath,
    required DevelopmentShaderCompiler shaderCompiler,
    DevFSWriter? devFSWriter,
    String? target,
    AssetBundle? bundle,
    bool bundleFirstUpload = false,
    bool fullRestart = false,
    bool resetCompiler = false,
    String? projectRootPath,
    File? dartPluginRegistrant,
  }) async {
    lastPackageConfig = packageConfig;
    final File mainFile = globals.fs.file(mainUri);
    final String outputDirectoryPath = mainFile.parent.path;

    if (bundleFirstUpload) {
      webAssetServer.entrypointCacheDirectory = globals.fs.directory(outputDirectoryPath);
      generator.addFileSystemRoot(outputDirectoryPath);
      final String entrypoint = globals.fs.path.basename(mainFile.path);
      webAssetServer.writeBytes(entrypoint, mainFile.readAsBytesSync());
      if (ddcModuleSystem) {
        webAssetServer.writeBytes('ddc_module_loader.js', ddcModuleLoaderJS.readAsBytesSync());
      } else {
        webAssetServer.writeBytes('require.js', requireJS.readAsBytesSync());
      }
      webAssetServer.writeBytes('flutter.js', flutterJs.readAsBytesSync());
      webAssetServer.writeBytes('stack_trace_mapper.js', stackTraceMapper.readAsBytesSync());
      webAssetServer.writeFile('manifest.json', '{"info":"manifest not generated in run mode."}');
      webAssetServer.writeFile(
        'flutter_service_worker.js',
        '// Service worker not loaded in run mode.',
      );
      webAssetServer.writeFile('version.json', FlutterProject.current().getVersionInfo());
      webAssetServer.writeFile(
        'main.dart.js',
        ddcModuleSystem
            ? generateDDCLibraryBundleBootstrapScript(
              entrypoint: entrypoint,
              ddcModuleLoaderUrl: 'ddc_module_loader.js',
              mapperUrl: 'stack_trace_mapper.js',
              generateLoadingIndicator: enableDwds,
              isWindows: isWindows,
            )
            : generateBootstrapScript(
              requireUrl: 'require.js',
              mapperUrl: 'stack_trace_mapper.js',
              generateLoadingIndicator: enableDwds,
            ),
      );
      const String onLoadEndBootstrap = 'on_load_end_bootstrap.js';
      if (ddcModuleSystem) {
        webAssetServer.writeFile(onLoadEndBootstrap, generateDDCLibraryBundleOnLoadEndBootstrap());
      }
      webAssetServer.writeFile(
        'main_module.bootstrap.js',
        ddcModuleSystem
            ? generateDDCLibraryBundleMainModule(
              entrypoint: entrypoint,
              nativeNullAssertions: nativeNullAssertions,
              onLoadEndBootstrap: onLoadEndBootstrap,
            )
            : generateMainModule(
              entrypoint: entrypoint,
              nativeNullAssertions: nativeNullAssertions,
              loaderRootDirectory: baseUri.toString(),
            ),
      );
      // TODO(zanderso): refactor the asset code in this and the regular devfs to
      // be shared.
      if (bundle != null) {
        await writeBundle(
          globals.fs.directory(getAssetBuildDirectory()),
          bundle.entries,
          targetPlatform: TargetPlatform.web_javascript,
          impellerStatus: ImpellerStatus.disabled,
          processManager: globals.processManager,
          fileSystem: globals.fs,
          artifacts: globals.artifacts!,
          logger: globals.logger,
          projectDir: rootDirectory,
          buildMode: buildInfo.mode,
        );
      }
    }
    await _validateTemplateFile('index.html');
    await _validateTemplateFile('flutter_bootstrap.js');
    final DateTime candidateCompileTime = DateTime.now();
    if (resetCompiler) {
      generator.reset();
    }

    // The tool generates an entrypoint file in a temp directory to handle
    // the web specific bootstrap logic. To make it easier for DWDS to handle
    // mapping the file name, this is done via an additional file root and
    // special hard-coded scheme.
    final CompilerOutput? compilerOutput = await generator.recompile(
      Uri(scheme: 'org-dartlang-app', path: '/${mainUri.pathSegments.last}'),
      invalidatedFiles,
      outputPath: dillOutputPath,
      packageConfig: packageConfig,
      projectRootPath: projectRootPath,
      fs: globals.fs,
      dartPluginRegistrant: dartPluginRegistrant,
      recompileRestart: fullRestart,
    );
    if (compilerOutput == null || compilerOutput.errorCount > 0) {
      return UpdateFSReport(
        // TODO(srujzs): We're currently reliant on compile error string parsing
        // as hot reload rejections are sent to stderr just like other
        // compilation errors. Ideally, we should have some shared parsing
        // functionality, but that would require a shared package.
        // See https://github.com/dart-lang/sdk/issues/60275.
        hotReloadRejected: compilerOutput?.errorMessage?.contains('Hot reload rejected') ?? false,
      );
    }

    // Only update the last compiled time if we successfully compiled.
    lastCompiled = candidateCompileTime;
    // list of sources that needs to be monitored are in [compilerOutput.sources]
    sources = compilerOutput.sources;
    late File codeFile;
    File manifestFile;
    File sourcemapFile;
    File metadataFile;
    late List<String> modules;
    try {
      final Directory parentDirectory = globals.fs.directory(outputDirectoryPath);
      codeFile = parentDirectory.childFile('${compilerOutput.outputFilename}.sources');
      manifestFile = parentDirectory.childFile('${compilerOutput.outputFilename}.json');
      sourcemapFile = parentDirectory.childFile('${compilerOutput.outputFilename}.map');
      metadataFile = parentDirectory.childFile('${compilerOutput.outputFilename}.metadata');
      modules = webAssetServer._webMemoryFS.write(
        codeFile,
        manifestFile,
        sourcemapFile,
        metadataFile,
      );
    } on FileSystemException catch (err) {
      throwToolExit('Failed to load recompiled sources:\n$err');
    }
    if (fullRestart) {
      webAssetServer.performRestart(
        modules,
        writeRestartScripts: ddcModuleSystem && !bundleFirstUpload,
      );
    } else {
      webAssetServer.performReload(modules);
    }
    return UpdateFSReport(
      success: true,
      syncedBytes: codeFile.lengthSync(),
      invalidatedSourcesCount: invalidatedFiles.length,
    );
  }

  @visibleForTesting
  final File requireJS = globals.fs.file(
    globals.fs.path.join(
      globals.artifacts!.getArtifactPath(
        Artifact.engineDartSdkPath,
        platform: TargetPlatform.web_javascript,
      ),
      'lib',
      'dev_compiler',
      'amd',
      'require.js',
    ),
  );

  @visibleForTesting
  final File ddcModuleLoaderJS = globals.fs.file(
    globals.fs.path.join(
      globals.artifacts!.getArtifactPath(
        Artifact.engineDartSdkPath,
        platform: TargetPlatform.web_javascript,
      ),
      'lib',
      'dev_compiler',
      'ddc',
      'ddc_module_loader.js',
    ),
  );

  @visibleForTesting
  final File flutterJs = globals.fs.file(
    globals.fs.path.join(
      globals.artifacts!.getHostArtifact(HostArtifact.flutterJsDirectory).path,
      'flutter.js',
    ),
  );

  @visibleForTesting
  final File stackTraceMapper = globals.fs.file(
    globals.fs.path.join(
      globals.artifacts!.getArtifactPath(
        Artifact.engineDartSdkPath,
        platform: TargetPlatform.web_javascript,
      ),
      'lib',
      'dev_compiler',
      'web',
      'dart_stack_trace_mapper.js',
    ),
  );

  @override
  void resetLastCompiled() {
    // Not used for web compilation.
  }

  @override
  Set<String> get shaderPathsToEvict => <String>{};
}

class ReleaseAssetServer {
  ReleaseAssetServer(
    this.entrypoint, {
    required FileSystem fileSystem,
    required String? webBuildDirectory,
    required String? flutterRoot,
    required Platform platform,
    required bool needsCoopCoep,
    this.basePath = '',
  }) : _fileSystem = fileSystem,
       _platform = platform,
       _flutterRoot = flutterRoot,
       _webBuildDirectory = webBuildDirectory,
       _needsCoopCoep = needsCoopCoep,
       _fileSystemUtils = FileSystemUtils(fileSystem: fileSystem, platform: platform);

  final Uri entrypoint;
  final String? _flutterRoot;
  final String? _webBuildDirectory;
  final FileSystem _fileSystem;
  final FileSystemUtils _fileSystemUtils;
  final Platform _platform;
  final bool _needsCoopCoep;

  /// The base path to serve from.
  ///
  /// It should have no leading or trailing slashes.
  @visibleForTesting
  final String basePath;

  // Locations where source files, assets, or source maps may be located.
  List<Uri> _searchPaths() => <Uri>[
    _fileSystem.directory(_webBuildDirectory).uri,
    _fileSystem.directory(_flutterRoot).uri,
    _fileSystem.directory(_flutterRoot).parent.uri,
    _fileSystem.currentDirectory.uri,
    _fileSystem.directory(_fileSystemUtils.homeDirPath).uri,
  ];

  Future<shelf.Response> handle(shelf.Request request) async {
    if (request.method != 'GET') {
      // Assets are served via GET only.
      return shelf.Response.notFound('');
    }

    Uri? fileUri;
    final String? requestPath = _stripBasePath(request.url.path, basePath);

    if (requestPath == null) {
      return shelf.Response.notFound('');
    }

    if (request.url.toString() == 'main.dart') {
      fileUri = entrypoint;
    } else {
      for (final Uri uri in _searchPaths()) {
        final Uri potential = uri.resolve(requestPath);
        if (!_fileSystem.isFileSync(potential.toFilePath(windows: _platform.isWindows))) {
          continue;
        }
        fileUri = potential;
        break;
      }
    }
    if (fileUri != null) {
      final File file = _fileSystem.file(fileUri);
      final Uint8List bytes = file.readAsBytesSync();
      // Fallback to "application/octet-stream" on null which
      // makes no claims as to the structure of the data.
      final String mimeType =
          mime.lookupMimeType(file.path, headerBytes: bytes) ?? 'application/octet-stream';
      return shelf.Response.ok(
        bytes,
        headers: <String, String>{
          'Content-Type': mimeType,
          'Cross-Origin-Resource-Policy': 'cross-origin',
          'Access-Control-Allow-Origin': '*',
          if (_needsCoopCoep && _fileSystem.path.extension(file.path) == '.html')
            ...kMultiThreadedHeaders,
        },
      );
    }

    final File file = _fileSystem.file(_fileSystem.path.join(_webBuildDirectory!, 'index.html'));
    return shelf.Response.ok(
      file.readAsBytesSync(),
      headers: <String, String>{
        'Content-Type': 'text/html',
        if (_needsCoopCoep) ...kMultiThreadedHeaders,
      },
    );
  }
}

@visibleForTesting
void log(logging.LogRecord event) {
  final String error = event.error == null ? '' : 'Error: ${event.error}';
  if (event.level >= logging.Level.SEVERE) {
    globals.printError('${event.loggerName}: ${event.message}$error', stackTrace: event.stackTrace);
  } else if (event.level == logging.Level.WARNING) {
    // Temporary fix for https://github.com/flutter/flutter/issues/109792
    // TODO(annagrin): Remove the condition after the bogus warning is
    // removed in dwds: https://github.com/dart-lang/webdev/issues/1722
    if (!event.message.contains('No module for')) {
      globals.printWarning('${event.loggerName}: ${event.message}$error');
    }
  } else {
    globals.printTrace('${event.loggerName}: ${event.message}$error');
  }
}

Future<Directory> _loadDwdsDirectory(FileSystem fileSystem, Logger logger) async {
  final PackageConfig packageConfig = await currentPackageConfig();
  return fileSystem.directory(packageConfig['dwds']!.packageUriRoot);
}

String? _stripBasePath(String path, String basePath) {
  path = stripLeadingSlash(path);
  if (path.startsWith(basePath)) {
    path = path.substring(basePath.length);
  } else {
    // The given path isn't under base path, return null to indicate that.
    return null;
  }
  return stripLeadingSlash(path);
}

WebTemplate _getWebTemplate(String filename, String fallbackContent) {
  final String htmlContent = _htmlTemplate(filename, fallbackContent);
  return WebTemplate(htmlContent);
}

String _htmlTemplate(String filename, String fallbackContent) {
  final File template = globals.fs.currentDirectory.childDirectory('web').childFile(filename);
  return template.existsSync() ? template.readAsStringSync() : fallbackContent;
}

shelf.Middleware proxyMiddleware(List<ProxyConfig> effectiveProxy) {
  return (shelf.Handler innerHandler) {
    return (shelf.Request request) async {
      final String requestPath = '/${request.url.path}'.replaceAll('//', '/');
      for (final ProxyConfig config in effectiveProxy) {
        if (config.matches(requestPath)) {
          final Uri targetBaseUri = Uri.parse(config.target);
          final String rewrittenRequest = config.getRewrittenPath(requestPath);
          final Uri finalTargetUrl = targetBaseUri.resolve(rewrittenRequest);
          try {
            final shelf.Request proxyBackendRequest = shelf.Request(
              request.method,
              finalTargetUrl,
              headers: request.headers,
              body: request.read(),
              context: request.context,
            );
            return await proxyHandler(targetBaseUri)(proxyBackendRequest);
          } on Exception catch (e) {
            globals.printStatus('Proxy error for $finalTargetUrl: $e. Allowing fall-through.');
            return innerHandler(request);
          }
        }
      }
      return innerHandler(request);
    };
  };
}<|MERGE_RESOLUTION|>--- conflicted
+++ resolved
@@ -269,11 +269,7 @@
     final String? effectiveCertPath = devConfig.https?.certPath;
     final String? effectiveCertKeyPath = devConfig.https?.certKeyPath;
     final List<String> effectiveHeaders = devConfig.headers;
-<<<<<<< HEAD
     final List<ProxyConfig> effectiveProxy = devConfig.proxy;
-=======
-    final Map<String, ProxyConfig> effectiveProxy = devConfig.proxy;
->>>>>>> 34a7128f
 
     HttpServer? httpServer;
     const int kMaxRetries = 4;
@@ -477,95 +473,7 @@
     }
     pipeline = pipeline.addMiddleware(proxyMiddleware(effectiveProxy));
     final shelf.Handler dwdsHandler = pipeline.addHandler(server.handleRequest);
-<<<<<<< HEAD
     final shelf.Cascade cascade = shelf.Cascade().add(dwds.handler).add(dwdsHandler);
-=======
-
-    //REWRITE LOGIC
-    // final shelf_router.Router router = shelf_router.Router();
-
-    // effectiveProxy.forEach((path, proxyConfig) {
-    //   print("PATH: $path, PROXYCONFIG: $proxyConfig");
-    //   //exact match (e.g. /api or api)
-    //   router.all(path, (shelf.Request request) async {
-    //     print("MATCHED exact proxy rule for request: ${request.url.path}");
-    //     final Uri targetResolvedUri = Uri.parse(proxyConfig.target).resolve('/');
-
-    //     final shelf.Request newRequest = shelf.Request(
-    //       request.method,
-    //       targetResolvedUri,
-    //       headers: request.headers,
-    //       body: await request.read().toList(),
-    //       context: request.context,
-    //     );
-    //     return await proxyHandler(proxyConfig.target)(newRequest);
-    //   });
-
-    //   //remainder
-    //   router.all('$path/<remainder|.*>', (shelf.Request request) async {
-    //     print(
-    //       "MATCHED proxy rule for request: ${request.url.path} (pattern: '$path/<remainder|.*>')",
-    //     );
-
-    //     final String? remainder = request.params['remainder'];
-    //     final Uri targetResolvedUri = Uri.parse(proxyConfig.target).resolve('/$remainder');
-    //     final shelf.Request newRequest = shelf.Request(
-    //       request.method,
-    //       targetResolvedUri,
-    //       headers: request.headers,
-    //       body: await request.read().toList(),
-    //       context: request.context,
-    //     );
-
-    //     try {
-    //       return await proxyHandler(proxyConfig.target)(newRequest);
-    //     } catch (e, s) {
-    //       print('ERROR in proxy handler for ${request.url.path}: $e\n$s');
-    //       return shelf.Response.internalServerError(body: 'Proxy error: $e');
-    //     }
-    //   });
-    // });
-    final shelf_router.Router router = shelf_router.Router();
-
-    // Helper function to handle the proxy request
-    Future<shelf.Response> handleProxyRequest(shelf.Request request, String targetUrl) async {
-      return await proxyHandler(targetUrl)(request);
-    }
-
-    effectiveProxy.forEach((String path, ProxyConfig proxyConfig) {
-      // Exact match (e.g., /api or api)
-      router.all(path, (shelf.Request request) async {
-        return handleProxyRequest(request, proxyConfig.target);
-      });
-
-      // Remainder
-      router.all('$path/<remainder|.*>', (shelf.Request request) async {
-        return handleProxyRequest(request, proxyConfig.target);
-      });
-    });
-
-    router.all('/<unmatched|.*>', server.handleRequest);
-
-    // router.all('/<path|.*>', (shelf.Request request) async {
-    //   final String requestPath = '/${request.params['path'] ?? ''}';
-
-    //   for (final config in effectiveProxy) {
-    //     if (config.matches(requestPath)) {
-    //       print('Proxying $requestPath to ${config.target} using ${config.runtimeType}');
-    //       return handleProxyRequest(request, config);
-    //     }
-    //   }
-
-    //   print('No proxy match for $requestPath, handling with default server');
-    //   return server.handleRequest(request);
-    // });
-
-    final shelf.Handler routerHandler = pipeline.addHandler(router.call);
-    final shelf.Cascade cascade = shelf.Cascade()
-        .add(dwds.handler)
-        .add(routerHandler)
-        .add(dwdsHandler);
->>>>>>> 34a7128f
     runZonedGuarded(
       () {
         shelf.serveRequests(httpServer!, cascade.handler);
